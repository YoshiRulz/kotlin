// Copyright 2000-2020 JetBrains s.r.o. Use of this source code is governed by the Apache 2.0 license that can be found in the LICENSE file.
package com.intellij.codeInsight.documentation;

import com.intellij.icons.AllIcons;
import com.intellij.ide.DataManager;
import com.intellij.ide.IdeEventQueue;
import com.intellij.ide.util.PropertiesComponent;
import com.intellij.openapi.Disposable;
import com.intellij.openapi.actionSystem.*;
import com.intellij.openapi.editor.Editor;
import com.intellij.openapi.project.DumbAwareAction;
import com.intellij.openapi.project.Project;
import com.intellij.openapi.util.Disposer;
import com.intellij.openapi.wm.*;
import com.intellij.openapi.wm.ex.ToolWindowEx;
import com.intellij.openapi.wm.ex.ToolWindowManagerEx;
import com.intellij.psi.PsiDocumentManager;
import com.intellij.psi.PsiElement;
import com.intellij.psi.PsiFile;
import com.intellij.psi.impl.source.tree.injected.InjectedLanguageUtil;
import com.intellij.psi.util.PsiUtilBase;
import com.intellij.ui.content.*;
import com.intellij.util.ui.UIUtil;
import com.intellij.util.ui.update.Activatable;
import com.intellij.util.ui.update.UiNotifyConnector;
import org.jetbrains.annotations.NotNull;

import javax.swing.*;
import java.awt.*;

public abstract class DockablePopupManager<T extends JComponent & Disposable> {
  protected ToolWindow myToolWindow;
  private Runnable myAutoUpdateRequest;
  @NotNull protected final Project myProject;

  public DockablePopupManager(@NotNull Project project) {
    myProject = project;
  }

  protected abstract String getShowInToolWindowProperty();
  protected abstract String getAutoUpdateEnabledProperty();
  protected boolean getAutoUpdateDefault() {
    return false;
  }

  protected abstract String getAutoUpdateTitle();
  protected abstract String getRestorePopupDescription();
  protected abstract String getAutoUpdateDescription();

  protected abstract T createComponent();
  protected abstract void doUpdateComponent(@NotNull PsiElement element, PsiElement originalElement, T component);
  protected void doUpdateComponent(Editor editor, PsiFile psiFile, boolean requestFocus) { doUpdateComponent(editor, psiFile); }
  protected abstract void doUpdateComponent(Editor editor, PsiFile psiFile);
  protected abstract void doUpdateComponent(@NotNull PsiElement element);

  protected abstract String getTitle(PsiElement element);
  protected abstract String getToolwindowId();

  public Content recreateToolWindow(PsiElement element, PsiElement originalElement) {
    if (myToolWindow == null) {
      createToolWindow(element, originalElement);
      return null;
    }

    final Content content = myToolWindow.getContentManager().getSelectedContent();
    if (content == null || !myToolWindow.isVisible()) {
      restorePopupBehavior();
      createToolWindow(element, originalElement);
      return null;
    }
    return content;
  }

  public void createToolWindow(@NotNull PsiElement element, PsiElement originalElement) {
    assert myToolWindow == null;

    T component = createComponent();

    ToolWindowManagerEx toolWindowManagerEx = ToolWindowManagerEx.getInstanceEx(myProject);
    ToolWindow toolWindow = toolWindowManagerEx.getToolWindow(getToolwindowId());
    if (toolWindow == null) {
      toolWindow = toolWindowManagerEx.registerToolWindow(RegisterToolWindowTask.closable(getToolwindowId(), ToolWindowAnchor.RIGHT));
    }
    myToolWindow = toolWindow;
    toolWindow.setIcon(AllIcons.Toolwindows.Documentation);

    toolWindow.setAvailable(true, null);
    toolWindow.setToHideOnEmptyContent(false);

    setToolwindowDefaultState();

    ContentManager contentManager = toolWindow.getContentManager();
    contentManager.addContent(ContentFactory.SERVICE.getInstance().createContent(component, getTitle(element), false));
    contentManager.addContentManagerListener(new ContentManagerListener() {
      @Override
      public void contentRemoved(@NotNull ContentManagerEvent event) {
        restorePopupBehavior();
      }
    });

    installComponentActions(toolWindow, component);

    new UiNotifyConnector(component, new Activatable() {
      @Override
      public void showNotify() {
        restartAutoUpdate(PropertiesComponent.getInstance().getBoolean(getAutoUpdateEnabledProperty(), getAutoUpdateDefault()));
      }

      @Override
      public void hideNotify() {
        restartAutoUpdate(false);
      }
    });

    myToolWindow.show(null);
    PropertiesComponent.getInstance().setValue(getShowInToolWindowProperty(), Boolean.TRUE.toString());
    restartAutoUpdate(PropertiesComponent.getInstance().getBoolean(getAutoUpdateEnabledProperty(), true));
    doUpdateComponent(element, originalElement, component);
  }

  protected void installComponentActions(@NotNull ToolWindow toolWindow, T component) {
    ((ToolWindowEx)myToolWindow).setAdditionalGearActions(new DefaultActionGroup(createActions()));
  }

  protected void setToolwindowDefaultState() {
    final Rectangle rectangle = WindowManager.getInstance().getIdeFrame(myProject).suggestChildFrameBounds();
    myToolWindow.setDefaultState(ToolWindowAnchor.RIGHT, ToolWindowType.FLOATING, rectangle);
  }

  protected AnAction[] createActions() {
    ToggleAction toggleAutoUpdateAction = new ToggleAction(getAutoUpdateTitle(), getAutoUpdateDescription(),
                                           AllIcons.General.AutoscrollFromSource) {
      @Override
      public boolean isSelected(@NotNull AnActionEvent e) {
        return PropertiesComponent.getInstance().getBoolean(getAutoUpdateEnabledProperty(),
                                                            getAutoUpdateDefault());
      }

      @Override
      public void setSelected(@NotNull AnActionEvent e, boolean state) {
        PropertiesComponent.getInstance().setValue(getAutoUpdateEnabledProperty(), state, getAutoUpdateDefault());
        restartAutoUpdate(state);
      }
    };
    return new AnAction[]{createRestorePopupAction(), toggleAutoUpdateAction};
  }

  @NotNull
  protected AnAction createRestorePopupAction() {
<<<<<<< HEAD
    return new AnAction("Open as Popup", getRestorePopupDescription(), null) {
=======
    return new DumbAwareAction("Open as Popup", getRestorePopupDescription(), null) {
>>>>>>> 93b17785
      @Override
      public void actionPerformed(@NotNull AnActionEvent e) {
        restorePopupBehavior();
      }
    };
  }

  void restartAutoUpdate(final boolean state) {
    if (state && myToolWindow != null) {
      if (myAutoUpdateRequest == null) {
        myAutoUpdateRequest = this::updateComponent;

        UIUtil.invokeLaterIfNeeded(() -> IdeEventQueue.getInstance().addIdleListener(myAutoUpdateRequest, 500));
      }
    }
    else {
      if (myAutoUpdateRequest != null) {
        IdeEventQueue.getInstance().removeIdleListener(myAutoUpdateRequest);
        myAutoUpdateRequest = null;
      }
    }
  }

  public void updateComponent() {
    updateComponent(false);
  }

  public void updateComponent(boolean requestFocus) {
    if (myProject.isDisposed()) {
      return;
    }

    DataManager.getInstance()
      .getDataContextFromFocusAsync()
      .onSuccess(dataContext -> {
        if (!myProject.isOpen()) return;
        updateComponentInner(dataContext, requestFocus);
      });
  }

  private void updateComponentInner(@NotNull DataContext dataContext, boolean requestFocus) {
    if (CommonDataKeys.PROJECT.getData(dataContext) != myProject) {
      return;
    }

    final Editor editor = CommonDataKeys.EDITOR.getData(dataContext);
    if (editor == null) {
      PsiElement element = CommonDataKeys.PSI_ELEMENT.getData(dataContext);
      if (element != null) {
        doUpdateComponent(element);
      }
      return;
    }

    PsiDocumentManager.getInstance(myProject).performLaterWhenAllCommitted(() -> {
      if (editor.isDisposed()) {
        return;
      }

      PsiFile file = PsiUtilBase.getPsiFileInEditor(editor, myProject);
      Editor injectedEditor = InjectedLanguageUtil.getEditorForInjectedLanguageNoCommit(editor, file);
      PsiFile injectedFile = PsiUtilBase.getPsiFileInEditor(injectedEditor, myProject);
      if (injectedFile != null) {
        doUpdateComponent(injectedEditor, injectedFile, requestFocus);
      }
      else if (file != null) {
        doUpdateComponent(editor, file, requestFocus);
      }
    });
  }


  public void restorePopupBehavior() {
    ToolWindow toolWindow = myToolWindow;
    if (toolWindow == null) {
      return;
    }

    PropertiesComponent.getInstance().setValue(getShowInToolWindowProperty(), Boolean.FALSE.toString());
    toolWindow.remove();
    Disposer.dispose(toolWindow.getContentManager());
    myToolWindow = null;
    restartAutoUpdate(false);
  }

  public boolean hasActiveDockedDocWindow() {
    return myToolWindow != null && myToolWindow.isVisible();
  }
}<|MERGE_RESOLUTION|>--- conflicted
+++ resolved
@@ -147,11 +147,7 @@
 
   @NotNull
   protected AnAction createRestorePopupAction() {
-<<<<<<< HEAD
-    return new AnAction("Open as Popup", getRestorePopupDescription(), null) {
-=======
     return new DumbAwareAction("Open as Popup", getRestorePopupDescription(), null) {
->>>>>>> 93b17785
       @Override
       public void actionPerformed(@NotNull AnActionEvent e) {
         restorePopupBehavior();
