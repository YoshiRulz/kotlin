
RAW_FIR:
FILE: secondaryConstructor.kt
    public? final? [RAW_FIR] fun resolveMe(): R|kotlin/Unit| { LAZY_BLOCK }
    public? final? [RAW_FIR] fun receive([RAW_FIR] value: A): R|kotlin/Unit| { LAZY_BLOCK }
    public? final? [RAW_FIR] class A : R|kotlin/Any| {
        public? [RAW_FIR] [ContainingClassKey=A] constructor([RAW_FIR] x: Int): R|A| { LAZY_BLOCK }

    }

IMPORTS:
FILE: secondaryConstructor.kt
    public? final? [RAW_FIR] fun resolveMe(): R|kotlin/Unit| { LAZY_BLOCK }
    public? final? [RAW_FIR] fun receive([RAW_FIR] value: A): R|kotlin/Unit| { LAZY_BLOCK }
    public? final? [RAW_FIR] class A : R|kotlin/Any| {
        public? [RAW_FIR] [ContainingClassKey=A] constructor([RAW_FIR] x: Int): R|A| { LAZY_BLOCK }

    }

COMPILER_REQUIRED_ANNOTATIONS:
FILE: secondaryConstructor.kt
    public? final? [COMPILER_REQUIRED_ANNOTATIONS] fun resolveMe(): R|kotlin/Unit| { LAZY_BLOCK }
    public? final? [RAW_FIR] fun receive([RAW_FIR] value: A): R|kotlin/Unit| { LAZY_BLOCK }
    public? final? [RAW_FIR] class A : R|kotlin/Any| {
        public? [RAW_FIR] [ContainingClassKey=A] constructor([RAW_FIR] x: Int): R|A| { LAZY_BLOCK }

    }

COMPANION_GENERATION:
FILE: secondaryConstructor.kt
    public? final? [COMPANION_GENERATION] fun resolveMe(): R|kotlin/Unit| { LAZY_BLOCK }
    public? final? [RAW_FIR] fun receive([RAW_FIR] value: A): R|kotlin/Unit| { LAZY_BLOCK }
    public? final? [RAW_FIR] class A : R|kotlin/Any| {
        public? [RAW_FIR] [ContainingClassKey=A] constructor([RAW_FIR] x: Int): R|A| { LAZY_BLOCK }

    }

SUPER_TYPES:
FILE: secondaryConstructor.kt
    public? final? [SUPER_TYPES] fun resolveMe(): R|kotlin/Unit| { LAZY_BLOCK }
    public? final? [RAW_FIR] fun receive([RAW_FIR] value: A): R|kotlin/Unit| { LAZY_BLOCK }
    public? final? [RAW_FIR] class A : R|kotlin/Any| {
        public? [RAW_FIR] [ContainingClassKey=A] constructor([RAW_FIR] x: Int): R|A| { LAZY_BLOCK }

    }

TYPES:
FILE: secondaryConstructor.kt
    public? final? [TYPES] fun resolveMe(): R|kotlin/Unit| { LAZY_BLOCK }
    public? final? [RAW_FIR] fun receive([RAW_FIR] value: A): R|kotlin/Unit| { LAZY_BLOCK }
    public? final? [RAW_FIR] class A : R|kotlin/Any| {
        public? [RAW_FIR] [ContainingClassKey=A] constructor([RAW_FIR] x: Int): R|A| { LAZY_BLOCK }

    }

STATUS:
FILE: secondaryConstructor.kt
    public final [STATUS] fun resolveMe(): R|kotlin/Unit| { LAZY_BLOCK }
    public? final? [RAW_FIR] fun receive([RAW_FIR] value: A): R|kotlin/Unit| { LAZY_BLOCK }
    public? final? [RAW_FIR] class A : R|kotlin/Any| {
        public? [RAW_FIR] [ContainingClassKey=A] constructor([RAW_FIR] x: Int): R|A| { LAZY_BLOCK }

    }

ARGUMENTS_OF_ANNOTATIONS:
FILE: secondaryConstructor.kt
    public final [ARGUMENTS_OF_ANNOTATIONS] fun resolveMe(): R|kotlin/Unit| { LAZY_BLOCK }
    public? final? [RAW_FIR] fun receive([RAW_FIR] value: A): R|kotlin/Unit| { LAZY_BLOCK }
    public? final? [RAW_FIR] class A : R|kotlin/Any| {
        public? [RAW_FIR] [ContainingClassKey=A] constructor([RAW_FIR] x: Int): R|A| { LAZY_BLOCK }

    }

CONTRACTS:
FILE: secondaryConstructor.kt
    public final [CONTRACTS] fun resolveMe(): R|kotlin/Unit| {
        receive#(A#(IntegerLiteral(42)))
    }
    public? final? [RAW_FIR] fun receive([RAW_FIR] value: A): R|kotlin/Unit| { LAZY_BLOCK }
    public? final? [RAW_FIR] class A : R|kotlin/Any| {
        public? [RAW_FIR] [ContainingClassKey=A] constructor([RAW_FIR] x: Int): R|A| { LAZY_BLOCK }

    }

IMPLICIT_TYPES_BODY_RESOLVE:
FILE: secondaryConstructor.kt
    public final [IMPLICIT_TYPES_BODY_RESOLVE] fun resolveMe(): R|kotlin/Unit| {
        receive#(A#(IntegerLiteral(42)))
    }
    public? final? [RAW_FIR] fun receive([RAW_FIR] value: A): R|kotlin/Unit| { LAZY_BLOCK }
    public? final? [RAW_FIR] class A : R|kotlin/Any| {
        public? [RAW_FIR] [ContainingClassKey=A] constructor([RAW_FIR] x: Int): R|A| { LAZY_BLOCK }

    }

EXPECT_ACTUAL_MATCHING:
FILE: secondaryConstructor.kt
    public final [EXPECT_ACTUAL_MATCHING] fun resolveMe(): R|kotlin/Unit| {
        receive#(A#(IntegerLiteral(42)))
    }
    public? final? [RAW_FIR] fun receive([RAW_FIR] value: A): R|kotlin/Unit| { LAZY_BLOCK }
    public? final? [RAW_FIR] class A : R|kotlin/Any| {
        public? [RAW_FIR] [ContainingClassKey=A] constructor([RAW_FIR] x: Int): R|A| { LAZY_BLOCK }

    }

BODY_RESOLVE:
FILE: secondaryConstructor.kt
    public final [BODY_RESOLVE] fun resolveMe(): R|kotlin/Unit| {
        R|/receive|(R|/A.A|(Int(42)))
    }
    public final [CONTRACTS] fun receive([CONTRACTS] value: R|A|): R|kotlin/Unit| {
    }
    public final [STATUS] class A : R|kotlin/Any| {
<<<<<<< HEAD
        public [STATUS] [ContainingClassKey=A] constructor([STATUS] x: R|kotlin/Int|): R|A| {
            super<R|kotlin/Any|>()
            [RAW_FIR] lval a: <implicit> = x#
        }
=======
        public [STATUS] [ContainingClassKey=A] constructor([RAW_FIR] x: R|kotlin/Int|): R|A| { LAZY_BLOCK }
>>>>>>> 59df5931

    }

FILE RAW TO BODY:
FILE: secondaryConstructor.kt
    public final [BODY_RESOLVE] fun resolveMe(): R|kotlin/Unit| {
        R|/receive|(R|/A.A|(Int(42)))
    }
    public final [BODY_RESOLVE] fun receive([BODY_RESOLVE] value: R|A|): R|kotlin/Unit| {
    }
    public final [BODY_RESOLVE] class A : R|kotlin/Any| {
        public [BODY_RESOLVE] [ContainingClassKey=A] constructor([BODY_RESOLVE] x: R|kotlin/Int|): R|A| {
            super<R|kotlin/Any|>()
            [BODY_RESOLVE] lval a: R|kotlin/Int| = R|<local>/x|
        }

    }<|MERGE_RESOLUTION|>--- conflicted
+++ resolved
@@ -112,14 +112,7 @@
     public final [CONTRACTS] fun receive([CONTRACTS] value: R|A|): R|kotlin/Unit| {
     }
     public final [STATUS] class A : R|kotlin/Any| {
-<<<<<<< HEAD
-        public [STATUS] [ContainingClassKey=A] constructor([STATUS] x: R|kotlin/Int|): R|A| {
-            super<R|kotlin/Any|>()
-            [RAW_FIR] lval a: <implicit> = x#
-        }
-=======
         public [STATUS] [ContainingClassKey=A] constructor([RAW_FIR] x: R|kotlin/Int|): R|A| { LAZY_BLOCK }
->>>>>>> 59df5931
 
     }
 
