import com.github.jk1.tcdeps.KotlinScriptDslAdapter.teamcityServer
import org.jetbrains.kotlin.gradle.tasks.KotlinCompile
import java.util.*

plugins {
    kotlin("jvm")
    id("com.github.jk1.tcdeps") version "1.2"
}

val ultimateTools: Map<String, Any> by rootProject.extensions
val ijProductBranch: (String) -> Int by ultimateTools
val disableBuildTasks: Project.(String) -> Unit by ultimateTools
val proprietaryRepositories: Project.() -> Unit by ultimateTools

val appcodeVersion: String by rootProject.extra
val appcodeUnscrambledJarDir: File by rootProject.extra

<<<<<<< HEAD
repositories {
    teamcityServer {
        setUrl("https://buildserver.labs.intellij.net")
    }
}
=======
proprietaryRepositories()
>>>>>>> 56023b41

dependencies {
    compile(project(":kotlin-ultimate:ide:common-cidr-swift-native"))
    compileOnly(fileTree(appcodeUnscrambledJarDir) { include("**/*.jar") })
}

the<JavaPluginConvention>().sourceSets["main"].apply {
    java.setSrcDirs(listOf("src"))
    resources.setSrcDirs(listOf("resources"))
}

if (ijProductBranch(appcodeVersion) < 193)
    disableBuildTasks("Too old AppCode version: $appcodeVersion")
else
    System.getProperty("os.name")!!.toLowerCase(Locale.US).takeIf { "windows" in it }?.let {
        disableBuildTasks("Can't build AppCode plugin under Windows")
    }

tasks.withType<KotlinCompile> {
    kotlinOptions.freeCompilerArgs += "-Xjvm-default=enable"
}<|MERGE_RESOLUTION|>--- conflicted
+++ resolved
@@ -15,15 +15,7 @@
 val appcodeVersion: String by rootProject.extra
 val appcodeUnscrambledJarDir: File by rootProject.extra
 
-<<<<<<< HEAD
-repositories {
-    teamcityServer {
-        setUrl("https://buildserver.labs.intellij.net")
-    }
-}
-=======
 proprietaryRepositories()
->>>>>>> 56023b41
 
 dependencies {
     compile(project(":kotlin-ultimate:ide:common-cidr-swift-native"))
